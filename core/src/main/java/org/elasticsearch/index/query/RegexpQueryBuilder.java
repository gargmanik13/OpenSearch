/*
 * Licensed to Elasticsearch under one or more contributor
 * license agreements. See the NOTICE file distributed with
 * this work for additional information regarding copyright
 * ownership. Elasticsearch licenses this file to you under
 * the Apache License, Version 2.0 (the "License"); you may
 * not use this file except in compliance with the License.
 * You may obtain a copy of the License at
 *
 *    http://www.apache.org/licenses/LICENSE-2.0
 *
 * Unless required by applicable law or agreed to in writing,
 * software distributed under the License is distributed on an
 * "AS IS" BASIS, WITHOUT WARRANTIES OR CONDITIONS OF ANY
 * KIND, either express or implied.  See the License for the
 * specific language governing permissions and limitations
 * under the License.
 */

package org.elasticsearch.index.query;

import org.apache.lucene.util.automaton.Operations;
import org.elasticsearch.common.xcontent.XContentBuilder;

import java.io.IOException;

/**
 * A Query that does fuzzy matching for a specific value.
 */
public class RegexpQueryBuilder extends MultiTermQueryBuilder implements BoostableQueryBuilder<RegexpQueryBuilder> {

    public static final String NAME = "regexp";
    private final String name;
    private final String regexp;

    private int flags = -1;
    private float boost = -1;
    private String rewrite;
    private String queryName;
    private int maxDeterminizedStates = Operations.DEFAULT_MAX_DETERMINIZED_STATES;
    private boolean maxDetermizedStatesSet;
    static final RegexpQueryBuilder PROTOTYPE = new RegexpQueryBuilder(null, null);

    /**
     * Constructs a new term query.
     *
     * @param name  The name of the field
     * @param regexp The regular expression
     */
    public RegexpQueryBuilder(String name, String regexp) {
        this.name = name;
        this.regexp = regexp;
    }

    /**
     * Sets the boost for this query.  Documents matching this query will (in addition to the normal
     * weightings) have their score multiplied by the boost provided.
     */
    @Override
    public RegexpQueryBuilder boost(float boost) {
        this.boost = boost;
        return this;
    }

    public RegexpQueryBuilder flags(RegexpFlag... flags) {
        int value = 0;
        if (flags.length == 0) {
            value = RegexpFlag.ALL.value;
        } else {
            for (RegexpFlag flag : flags) {
                value |= flag.value;
            }
        }
        this.flags = value;
        return this;
    }

    /**
     * Sets the regexp maxDeterminizedStates.
     */
    public RegexpQueryBuilder maxDeterminizedStates(int value) {
        this.maxDeterminizedStates = value;
        this.maxDetermizedStatesSet = true;
        return this;
    }

    public RegexpQueryBuilder rewrite(String rewrite) {
        this.rewrite = rewrite;
        return this;
    }

    /**
     * Sets the query name for the filter that can be used when searching for matched_filters per hit.
     */
    public RegexpQueryBuilder queryName(String queryName) {
        this.queryName = queryName;
        return this;
    }

    @Override
    public void doXContent(XContentBuilder builder, Params params) throws IOException {
<<<<<<< HEAD
        builder.startObject(NAME);
        if (boost == -1 && rewrite == null && queryName != null) {
            builder.field(name, regexp);
        } else {
            builder.startObject(name);
            builder.field("value", regexp);
            if (flags != -1) {
                builder.field("flags_value", flags);
            }
            if (maxDetermizedStatesSet) {
                builder.field("max_determinized_states", maxDeterminizedStates);
            }
            if (boost != -1) {
                builder.field("boost", boost);
            }
            if (rewrite != null) {
                builder.field("rewrite", rewrite);
            }
            if (queryName != null) {
                builder.field("name", queryName);
            }
            builder.endObject();
=======
        builder.startObject(RegexpQueryParser.NAME);
        builder.startObject(name);
        builder.field("value", regexp);
        if (flags != -1) {
            builder.field("flags_value", flags);
>>>>>>> f4a143d1
        }
        if (maxDetermizedStatesSet) {
            builder.field("max_determinized_states", maxDeterminizedStates);
        }
        if (boost != -1) {
            builder.field("boost", boost);
        }
        if (rewrite != null) {
            builder.field("rewrite", rewrite);
        }
        if (queryName != null) {
            builder.field("_name", queryName);
        }
        builder.endObject();
        builder.endObject();
    }

    @Override
    public String queryId() {
        return NAME;
    }
}<|MERGE_RESOLUTION|>--- conflicted
+++ resolved
@@ -99,36 +99,11 @@
 
     @Override
     public void doXContent(XContentBuilder builder, Params params) throws IOException {
-<<<<<<< HEAD
         builder.startObject(NAME);
-        if (boost == -1 && rewrite == null && queryName != null) {
-            builder.field(name, regexp);
-        } else {
-            builder.startObject(name);
-            builder.field("value", regexp);
-            if (flags != -1) {
-                builder.field("flags_value", flags);
-            }
-            if (maxDetermizedStatesSet) {
-                builder.field("max_determinized_states", maxDeterminizedStates);
-            }
-            if (boost != -1) {
-                builder.field("boost", boost);
-            }
-            if (rewrite != null) {
-                builder.field("rewrite", rewrite);
-            }
-            if (queryName != null) {
-                builder.field("name", queryName);
-            }
-            builder.endObject();
-=======
-        builder.startObject(RegexpQueryParser.NAME);
         builder.startObject(name);
         builder.field("value", regexp);
         if (flags != -1) {
             builder.field("flags_value", flags);
->>>>>>> f4a143d1
         }
         if (maxDetermizedStatesSet) {
             builder.field("max_determinized_states", maxDeterminizedStates);
